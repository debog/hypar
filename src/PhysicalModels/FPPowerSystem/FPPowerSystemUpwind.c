--- conflicted
+++ resolved
@@ -26,11 +26,7 @@
   while (!done) {
     _ArrayCopy1D_(index_outer,index_inter,ndims);
     for (index_inter[dir] = 0; index_inter[dir] < bounds_inter[dir]; index_inter[dir]++) {
-<<<<<<< HEAD
-      int p = ArrayIndex1D(ndims,bounds_inter,index_inter,NULL,0);
-=======
       int p; _ArrayIndex1D_(ndims,bounds_inter,index_inter,0, p);
->>>>>>> 36f5e16b
       double x = 0,y = 0; /* x,y coordinates of the interface */
       if (dir == 0) {
         /* x-interface */
