--- conflicted
+++ resolved
@@ -39,18 +39,13 @@
   LinearADR     *physics = (LinearADR*)     solver->physics;
   int           i,ferr;
 
-<<<<<<< HEAD
   static int count = 0;
 
-  physics->a = (double*) calloc (solver->ndims*solver->nvars,sizeof(double));
-  physics->d = (double*) calloc (solver->ndims*solver->nvars,sizeof(double));
-=======
   /* default values */
   physics->constant_advection = -1;
   strcpy(physics->adv_filename,"none");
   physics->a = NULL;
   physics->adv_arr_size = -1;
->>>>>>> 4e2c3c42
 
   physics->d = (double*) calloc (solver->ndims*solver->nvars,sizeof(double));
   _ArraySetValue_(physics->d,solver->ndims*solver->nvars,0.0);
@@ -180,13 +175,10 @@
   solver->JFunction          = LinearADRJacobian;
   solver->Upwind             = LinearADRUpwind;
 
-<<<<<<< HEAD
-  count++;
-=======
   if (physics->constant_advection == 0) {
     solver->PhysicsOutput = LinearADRWriteAdvField;
   }
 
->>>>>>> 4e2c3c42
+  count++;
   return(0);
 }