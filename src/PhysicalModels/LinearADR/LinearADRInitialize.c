--- conflicted
+++ resolved
@@ -66,16 +66,6 @@
 
       char word[_MAX_STRING_SIZE_];
       ferr = fscanf(in,"%s",word); if (ferr != 1) return(1);
-<<<<<<< HEAD
-      if (!strcmp(word, "begin")){
-        while (strcmp(word, "end")){
-          ferr = fscanf(in,"%s",word); if (ferr != 1) return(1);
-          if (!strcmp(word, "advection")) {
-            /* read advection coefficients */
-            for (i=0; i<solver->ndims*solver->nvars; i++) ferr = fscanf(in,"%lf",&physics->a[i]);
-            if (ferr != 1) return(1);
-=======
-
       if (!strcmp(word, "begin")) {
 	      while (strcmp(word, "end")) {
 
@@ -107,7 +97,6 @@
               for (i=0; i<solver->ndims*solver->nvars; i++) ferr = fscanf(in,"%lf",&physics->a[i]);
               if (ferr != 1) return(1);
             }
->>>>>>> e197a6a4
           } else if (!strcmp(word, "diffusion")) {
             /* read diffusion coefficients */
             for (i=0; i<solver->ndims*solver->nvars; i++) ferr = fscanf(in,"%lf",&physics->d[i]);
